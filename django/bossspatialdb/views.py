# Copyright 2016 The Johns Hopkins University Applied Physics Laboratory
#
# Licensed under the Apache License, Version 2.0 (the "License");
# you may not use this file except in compliance with the License.
# You may obtain a copy of the License at
#
#    http://www.apache.org/licenses/LICENSE-2.0
#
# Unless required by applicable law or agreed to in writing, software
# distributed under the License is distributed on an "AS IS" BASIS,
# WITHOUT WARRANTIES OR CONDITIONS OF ANY KIND, either express or implied.
# See the License for the specific language governing permissions and
# limitations under the License.
import numpy as np

from rest_framework.views import APIView
from rest_framework.response import Response
from rest_framework import authentication, permissions
from rest_framework.renderers import JSONRenderer, BrowsableAPIRenderer

from .parsers import BloscParser, BloscPythonParser, NpygzParser, is_too_large
from .renderers import BloscRenderer, BloscPythonRenderer, NpygzRenderer, JpegRenderer

from django.http import HttpResponse
from django.conf import settings

from bosscore.request import BossRequest
from bosscore.error import BossError, BossHTTPError, BossParserError, ErrorCodes
from bosscore.models import Channel

from spdb.spatialdb.spatialdb import SpatialDB, CUBOIDSIZE
from spdb import project
import bossutils
from bossutils.aws import get_region


class Cutout(APIView):
    """
    View to handle spatial cutouts by providing all datamodel fields

    * Requires authentication.
    """
    # Set Parser and Renderer
    parser_classes = (BloscParser, BloscPythonParser, NpygzParser, BrowsableAPIRenderer)
    renderer_classes = (BloscRenderer, BloscPythonRenderer, NpygzRenderer, JpegRenderer,
                        JSONRenderer, BrowsableAPIRenderer)

    def __init__(self):
        super().__init__()
        self.data_type = None
        self.bit_depth = None

    def get(self, request, collection, experiment, channel, resolution, x_range, y_range, z_range, t_range=None):
        """
        View to handle GET requests for a cuboid of data while providing all params

        :param request: DRF Request object
        :type request: rest_framework.request.Request
        :param collection: Unique Collection identifier, indicating which collection you want to access
        :param experiment: Experiment identifier, indicating which experiment you want to access
        :param channel: Channel identifier, indicating which channel you want to access
        :param resolution: Integer indicating the level in the resolution hierarchy (0 = native)
        :param x_range: Python style range indicating the X coordinates of where to post the cuboid (eg. 100:200)
        :param y_range: Python style range indicating the Y coordinates of where to post the cuboid (eg. 100:200)
        :param z_range: Python style range indicating the Z coordinates of where to post the cuboid (eg. 100:200)
        :return:
        """
        # Check if parsing completed without error. If an error did occur, return to user.
        if "filter" in request.query_params:
            ids = request.query_params["filter"]
        else:
            ids = None

        if "iso" in request.query_params:
            if request.query_params["iso"].lower() == "true":
                iso = True
            else:
                iso = False
        else:
            iso = False

        if "no-cache" in request.query_params:
            if request.query_params["no-cache"].lower() == "true":
                no_cache = True
            else:
                no_cache = False
        else:
            no_cache = False

        if isinstance(request.data, BossParserError):
            return request.data.to_http()

        # Process request and validate
        try:
            request_args = {
                "service": "cutout",
                "collection_name": collection,
                "experiment_name": experiment,
                "channel_name": channel,
                "resolution": resolution,
                "x_args": x_range,
                "y_args": y_range,
                "z_args": z_range,
                "time_args": t_range,
                "ids": ids
            }
            req = BossRequest(request, request_args)
        except BossError as err:
            return err.to_http()

        # Convert to Resource
        resource = project.BossResourceDjango(req)

        # Get bit depth
        try:
            self.bit_depth = resource.get_bit_depth()
        except ValueError:
            return BossHTTPError("Unsupported data type: {}".format(resource.get_data_type()), ErrorCodes.TYPE_ERROR)

        # Make sure cutout request is under 500MB UNCOMPRESSED
        if is_too_large(req, self.bit_depth):
            return BossHTTPError("Cutout request is over 500MB when uncompressed. Reduce cutout dimensions.",
                                 ErrorCodes.REQUEST_TOO_LARGE)

        # Get interface to SPDB cache
        cache = SpatialDB(settings.KVIO_SETTINGS,
                          settings.STATEIO_CONFIG,
                          settings.OBJECTIO_CONFIG)

        # Get the params to pull data out of the cache
        corner = (req.get_x_start(), req.get_y_start(), req.get_z_start())
        extent = (req.get_x_span(), req.get_y_span(), req.get_z_span())

        # Get a Cube instance with all time samples
        data = cache.cutout(resource, corner, extent, req.get_resolution(), [req.get_time().start, req.get_time().stop],
                            filter_ids=req.get_filter_ids(), iso=iso, no_cache=no_cache)
        to_renderer = {"time_request": req.time_request,
                       "data": data}

        # Send data to renderer
        return Response(to_renderer)

    def post(self, request, collection, experiment, channel, resolution, x_range, y_range, z_range, t_range=None):
        """
        View to handle POST requests for a cuboid of data while providing all datamodel params

        Due to parser implementation, request.data should be a numpy array already.

        :param request: DRF Request object
        :type request: rest_framework.request.Request
        :param collection: Unique Collection identifier, indicating which collection you want to access
        :param experiment: Experiment identifier, indicating which experiment you want to access
        :param channel: Channel identifier, indicating which dataset or annotation project you want to access
        :param resolution: Integer indicating the level in the resolution hierarchy (0 = native)
        :param x_range: Python style range indicating the X coordinates of where to post the cuboid (eg. 100:200)
        :param y_range: Python style range indicating the Y coordinates of where to post the cuboid (eg. 100:200)
        :param z_range: Python style range indicating the Z coordinates of where to post the cuboid (eg. 100:200)
        :return:
        """
        # Check if parsing completed without error. If an error did occur, return to user.
        if isinstance(request.data, BossParserError):
            return request.data.to_http()

        # Check for optional iso flag
        if "iso" in request.query_params:
            if request.query_params["iso"].lower() == "true":
                iso = True
            else:
                iso = False
        else:
            iso = False

        # Get BossRequest and BossResource from parser
        req = request.data[0]
        resource = request.data[1]

        # Get bit depth
        try:
            expected_data_type = resource.get_numpy_data_type()
        except ValueError:
            return BossHTTPError("Unsupported data type: {}".format(resource.get_data_type()), ErrorCodes.TYPE_ERROR)

        # Make sure datatype is valid
        if expected_data_type != request.data[2].dtype:
            return BossHTTPError("Datatype does not match channel", ErrorCodes.DATATYPE_DOES_NOT_MATCH)

        # Make sure the dimensions of the data match the dimensions of the post URL
        if len(request.data[2].shape) == 4:
            expected_shape = (len(req.get_time()), req.get_z_span(), req.get_y_span(), req.get_x_span())
        else:
            expected_shape = (req.get_z_span(), req.get_y_span(), req.get_x_span())

        if expected_shape != request.data[2].shape:
            return BossHTTPError("Data dimensions in URL do not match POSTed data.",
                                 ErrorCodes.DATA_DIMENSION_MISMATCH)

        # Get interface to SPDB cache
        cache = SpatialDB(settings.KVIO_SETTINGS,
                          settings.STATEIO_CONFIG,
                          settings.OBJECTIO_CONFIG)

        # Write block to cache
        corner = (req.get_x_start(), req.get_y_start(), req.get_z_start())

        try:
            if len(request.data[2].shape) == 4:
                cache.write_cuboid(resource, corner, req.get_resolution(), request.data[2], req.get_time()[0], iso=iso)
            else:
                cache.write_cuboid(resource, corner, req.get_resolution(),
                                   np.expand_dims(request.data[2], axis=0), req.get_time()[0], iso=iso)
        except Exception as e:
            # TODO: Eventually remove as this level of detail should not be sent to the user
            return BossHTTPError('Error during write_cuboid: {}'.format(e), ErrorCodes.BOSS_SYSTEM_ERROR)

        # If the channel status is DOWNSAMPLED change status to NOT_DOWNSAMPLED since you just wrote data
        channel = resource.get_channel()
        if channel.downsample_status.upper() == "DOWNSAMPLED":
            # Get Channel object and update status
            lookup_key = resource.get_lookup_key()
            _, exp_id, _ = lookup_key.split("&")
            channel_obj = Channel.objects.get(name=channel.name, experiment=int(exp_id))
            channel_obj.downsample_status = "NOT_DOWNSAMPLED"
            channel_obj.downsample_arn = ""
            channel_obj.save()

        # Send data to renderer
        return HttpResponse(status=201)


class Downsample(APIView):
    """
    View to handle downsample service requests

    * Requires authentication.
    """
    # Set Parser and Renderer
    parser_classes = (JSONRenderer, BrowsableAPIRenderer)
    renderer_classes = (JSONRenderer, BrowsableAPIRenderer)

    def get(self, request, collection, experiment, channel):
        """View to provide a channel's downsample status and properties

        Args:
            request: DRF Request object
            collection (str): Unique Collection identifier, indicating which collection you want to access
            experiment (str): Experiment identifier, indicating which experiment you want to access
            channel (str): Channel identifier, indicating which channel you want to access

        Returns:

        """
        if "iso" in request.query_params:
            if request.query_params["iso"].lower() == "true":
                iso = True
            else:
                iso = False
        else:
            iso = False

        # Process request and validate
        try:
            request_args = {
                "service": "downsample",
                "collection_name": collection,
                "experiment_name": experiment,
                "channel_name": channel
            }
            req = BossRequest(request, request_args)
        except BossError as err:
            return err.to_http()

        # Convert to Resource
        resource = project.BossResourceDjango(req)

        # Get Status
        channel = resource.get_channel()
        experiment = resource.get_experiment()
        to_renderer = {"status": channel.downsample_status}

        # Check Step Function if status is in-progress and update
        if channel.downsample_status == "IN_PROGRESS":
            lookup_key = resource.get_lookup_key()
            _, exp_id, _ = lookup_key.split("&")
            # Get channel object
            channel_obj = Channel.objects.get(name=channel.name, experiment=int(exp_id))
            # Update the status from the step function
            session = bossutils.aws.get_session()
            status = bossutils.aws.sfn_status(session, channel_obj.downsample_arn)
            if status == "SUCCEEDED":
                # Change to DOWNSAMPLED
                channel_obj.downsample_status = "DOWNSAMPLED"
                channel_obj.save()
                to_renderer["status"] = "DOWNSAMPLED"

            elif status == "FAILED" or status == "TIMED_OUT":
                # Change status to FAILED
                channel_obj = Channel.objects.get(name=channel.name, experiment=int(exp_id))
                channel_obj.downsample_status = "FAILED"
                channel_obj.save()
                to_renderer["status"] = "FAILED"

        # Get hierarchy levels
        to_renderer["num_hierarchy_levels"] = experiment.num_hierarchy_levels

        # Gen Voxel dims
        voxel_size = {}
        voxel_dims = resource.get_downsampled_voxel_dims(iso=iso)
        for res, dims in enumerate(voxel_dims):
            voxel_size["{}".format(res)] = dims

        to_renderer["voxel_size"] = voxel_size

        # Gen Extent dims
        extent = {}
        extent_dims = resource.get_downsampled_extent_dims(iso=iso)
        for res, dims in enumerate(extent_dims):
            extent["{}".format(res)] = dims
        to_renderer["extent"] = extent

        # Get Cuboid dims
        cuboid_size = {}
        for res in range(0, experiment.num_hierarchy_levels):
            cuboid_size["{}".format(res)] = CUBOIDSIZE[res]
        to_renderer["cuboid_size"] = cuboid_size

        # Send data to renderer
        return Response(to_renderer)

    def post(self, request, collection, experiment, channel):
        """View to kick off a channel's downsample process

        Args:
            request: DRF Request object
            collection (str): Unique Collection identifier, indicating which collection you want to access
            experiment (str): Experiment identifier, indicating which experiment you want to access
            channel (str): Channel identifier, indicating which channel you want to access

        Returns:

        """
        # Process request and validate
        try:
            request_args = {
                "service": "downsample",
                "collection_name": collection,
                "experiment_name": experiment,
                "channel_name": channel
            }
            req = BossRequest(request, request_args)
        except BossError as err:
            return err.to_http()

        # Convert to Resource
        resource = project.BossResourceDjango(req)

        channel = resource.get_channel()
        if channel.downsample_status.upper() == "IN_PROGRESS":
            return BossHTTPError("Channel is currently being downsampled. Invalid Request.", ErrorCodes.INVALID_STATE)
        elif channel.downsample_status.upper() == "DOWNSAMPLED":
            return BossHTTPError("Channel is already downsampled. Invalid Request.", ErrorCodes.INVALID_STATE)

        # Call Step Function
        boss_config = bossutils.configuration.BossConfig()
        experiment = resource.get_experiment()
        coord_frame = resource.get_coord_frame()
        lookup_key = resource.get_lookup_key()
        col_id, exp_id, ch_id = lookup_key.split("&")
        args = {
            'collection_id': int(col_id),
            'experiment_id': int(exp_id),
            'channel_id': int(ch_id),
            'annotation_channel': not channel.is_image(),
            'data_type': resource.get_data_type(),

            's3_bucket': boss_config["aws"]["cuboid_bucket"],
            's3_index': boss_config["aws"]["s3-index-table"],

            'x_start': int(coord_frame.x_start),
            'y_start': int(coord_frame.y_start),
            'z_start': int(coord_frame.z_start),

            'x_stop': int(coord_frame.x_stop),
            'y_stop': int(coord_frame.y_stop),
            'z_stop': int(coord_frame.z_stop),

            'resolution': int(channel.base_resolution),
            'resolution_max': int(experiment.num_hierarchy_levels),
            'res_lt_max': int(channel.base_resolution) + 1 < int(experiment.num_hierarchy_levels),

            'type': experiment.hierarchy_method,
            'iso_resolution': int(resource.get_isotropic_level()),

<<<<<<< HEAD
            # This step function executes: boss-tools/activities/resolution_hierarchy.py
            'downsample_volume_sfn': boss_config['sfn']['downsample_volume_sfn'],

            'aws_region': get_region()
=======
            'downsample_volume_lambda': boss_config['lambda']['downsample_volume'],
>>>>>>> 414abf25
        }

        session = bossutils.aws.get_session()
        downsample_sfn = boss_config['sfn']['downsample_sfn']
        arn = bossutils.aws.sfn_execute(session, downsample_sfn, dict(args))

        # Change Status and Save ARN
        channel_obj = Channel.objects.get(name=channel.name, experiment=int(exp_id))
        channel_obj.downsample_status = "IN_PROGRESS"
        channel_obj.downsample_arn = arn
        channel_obj.save()

        return HttpResponse(status=201)

    def delete(self, request, collection, experiment, channel):
        """View to cancel an in-progress downsample operation

        Args:
            request: DRF Request object
            collection (str): Unique Collection identifier, indicating which collection you want to access
            experiment (str): Experiment identifier, indicating which experiment you want to access
            channel (str): Channel identifier, indicating which channel you want to access

        Returns:

        """
        # Process request and validate
        try:
            request_args = {
                "service": "downsample",
                "collection_name": collection,
                "experiment_name": experiment,
                "channel_name": channel
            }
            req = BossRequest(request, request_args)
        except BossError as err:
            return err.to_http()

        # Convert to Resource
        resource = project.BossResourceDjango(req)

        channel = resource.get_channel()
        if channel.downsample_status.upper() != "IN_PROGRESS":
            return BossHTTPError("You can only cancel and in-progress downsample operation.", ErrorCodes.INVALID_STATE)

        # Get Channel object
        lookup_key = resource.get_lookup_key()
        _, exp_id, _ = lookup_key.split("&")
        channel_obj = Channel.objects.get(name=channel.name, experiment=int(exp_id))

        # Call cancel on the Step Function
        session = bossutils.aws.get_session()
        bossutils.aws.sfn_cancel(session, channel_obj.downsample_arn, error="User Cancel",
                                 cause="User has requested the downsample operation to stop.")

        # Clear ARN
        channel_obj.downsample_arn = ""

        # Change Status
        channel_obj.downsample_status = "NOT_DOWNSAMPLED"
        channel_obj.save()

        return HttpResponse(status=204)<|MERGE_RESOLUTION|>--- conflicted
+++ resolved
@@ -390,14 +390,12 @@
             'type': experiment.hierarchy_method,
             'iso_resolution': int(resource.get_isotropic_level()),
 
-<<<<<<< HEAD
             # This step function executes: boss-tools/activities/resolution_hierarchy.py
             'downsample_volume_sfn': boss_config['sfn']['downsample_volume_sfn'],
-
-            'aws_region': get_region()
-=======
             'downsample_volume_lambda': boss_config['lambda']['downsample_volume'],
->>>>>>> 414abf25
+
+            'aws_region': get_region(),
+
         }
 
         session = bossutils.aws.get_session()
